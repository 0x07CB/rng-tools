--- conflicted
+++ resolved
@@ -61,14 +61,11 @@
 \fB\-r\fI file\fR, \fB\-\-rng-device=\fIfile\fR
 Kernel device used for random number input
 (default: /dev/hwrandom)
-<<<<<<< HEAD
 .TP
 \fB\-H \fIn.nnn\fR, \fB\-\-rng\-entropy=\fIn.nnn\fR
 Bits of entropy per bit of input data.  This is a floating point
 number between 0 and 1 (inclusive).
 (default: 1.0)
-=======
->>>>>>> ea77df19
 .TP
 \fB\-s\fI nnn\fR, \fB\-\-random-step=\fInnn\fR
 Number of bytes written to random-device at a time (default: 64)
