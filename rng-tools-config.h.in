<<<<<<< HEAD
/* rng-tools-config.h.in.  Generated from configure.in by autoheader.  */
#ifndef __RNG_TOOLS_CONFIG_H__
#define __RNG_TOOLS_CONFIG_H__
=======
/* rng-tools-config.h.in.  Generated from configure.ac by autoheader.  */
>>>>>>> ea77df19

/* Name of package */
#undef PACKAGE

<<<<<<< HEAD
/* Define to 1 if you have the `flock' function. */
#undef HAVE_FLOCK

/* Define to 1 if you have the <inttypes.h> header file. */
#undef HAVE_INTTYPES_H

/* Define to 1 if you have the <memory.h> header file. */
#undef HAVE_MEMORY_H

/* Define to 1 if you have the <stdint.h> header file. */
#undef HAVE_STDINT_H

/* Define to 1 if you have the <stdlib.h> header file. */
#undef HAVE_STDLIB_H

/* Define to 1 if you have the <strings.h> header file. */
#undef HAVE_STRINGS_H

/* Define to 1 if you have the <string.h> header file. */
#undef HAVE_STRING_H

/* Define to 1 if you have the <sys/ioctl.h> header file. */
#undef HAVE_SYS_IOCTL_H

/* Define to 1 if you have the <sys/stat.h> header file. */
#undef HAVE_SYS_STAT_H

/* Define to 1 if you have the <sys/types.h> header file. */
#undef HAVE_SYS_TYPES_H

/* Define to 1 if you have the <unistd.h> header file. */
#undef HAVE_UNISTD_H
=======
/* Define to the address where bug reports for this package should be sent. */
#undef PACKAGE_BUGREPORT

/* Define to the full name of this package. */
#undef PACKAGE_NAME

/* Define to the full name and version of this package. */
#undef PACKAGE_STRING

/* Define to the one symbol short name of this package. */
#undef PACKAGE_TARNAME
>>>>>>> ea77df19

/* Define to the version of this package. */
#undef PACKAGE_VERSION

/* Define to the address where bug reports for this package should be sent. */
#undef PACKAGE_BUGREPORT

/* Define to the full name of this package. */
#undef PACKAGE_NAME

/* Define to the full name and version of this package. */
#undef PACKAGE_STRING

/* Define to the one symbol short name of this package. */
#undef PACKAGE_TARNAME

/* Define to the version of this package. */
#undef PACKAGE_VERSION

/* Define to 1 if you have the ANSI C header files. */
#undef STDC_HEADERS

/* Version number of package */
<<<<<<< HEAD
#undef VERSION

/* Define to `unsigned' if <sys/types.h> does not define. */
#undef size_t

#endif /* __RNG_TOOLS_CONFIG_H__ */
=======
#undef VERSION
>>>>>>> ea77df19
<|MERGE_RESOLUTION|>--- conflicted
+++ resolved
@@ -1,63 +1,7 @@
-<<<<<<< HEAD
-/* rng-tools-config.h.in.  Generated from configure.in by autoheader.  */
-#ifndef __RNG_TOOLS_CONFIG_H__
-#define __RNG_TOOLS_CONFIG_H__
-=======
 /* rng-tools-config.h.in.  Generated from configure.ac by autoheader.  */
->>>>>>> ea77df19
 
 /* Name of package */
 #undef PACKAGE
-
-<<<<<<< HEAD
-/* Define to 1 if you have the `flock' function. */
-#undef HAVE_FLOCK
-
-/* Define to 1 if you have the <inttypes.h> header file. */
-#undef HAVE_INTTYPES_H
-
-/* Define to 1 if you have the <memory.h> header file. */
-#undef HAVE_MEMORY_H
-
-/* Define to 1 if you have the <stdint.h> header file. */
-#undef HAVE_STDINT_H
-
-/* Define to 1 if you have the <stdlib.h> header file. */
-#undef HAVE_STDLIB_H
-
-/* Define to 1 if you have the <strings.h> header file. */
-#undef HAVE_STRINGS_H
-
-/* Define to 1 if you have the <string.h> header file. */
-#undef HAVE_STRING_H
-
-/* Define to 1 if you have the <sys/ioctl.h> header file. */
-#undef HAVE_SYS_IOCTL_H
-
-/* Define to 1 if you have the <sys/stat.h> header file. */
-#undef HAVE_SYS_STAT_H
-
-/* Define to 1 if you have the <sys/types.h> header file. */
-#undef HAVE_SYS_TYPES_H
-
-/* Define to 1 if you have the <unistd.h> header file. */
-#undef HAVE_UNISTD_H
-=======
-/* Define to the address where bug reports for this package should be sent. */
-#undef PACKAGE_BUGREPORT
-
-/* Define to the full name of this package. */
-#undef PACKAGE_NAME
-
-/* Define to the full name and version of this package. */
-#undef PACKAGE_STRING
-
-/* Define to the one symbol short name of this package. */
-#undef PACKAGE_TARNAME
->>>>>>> ea77df19
-
-/* Define to the version of this package. */
-#undef PACKAGE_VERSION
 
 /* Define to the address where bug reports for this package should be sent. */
 #undef PACKAGE_BUGREPORT
@@ -74,17 +18,5 @@
 /* Define to the version of this package. */
 #undef PACKAGE_VERSION
 
-/* Define to 1 if you have the ANSI C header files. */
-#undef STDC_HEADERS
-
 /* Version number of package */
-<<<<<<< HEAD
-#undef VERSION
-
-/* Define to `unsigned' if <sys/types.h> does not define. */
-#undef size_t
-
-#endif /* __RNG_TOOLS_CONFIG_H__ */
-=======
-#undef VERSION
->>>>>>> ea77df19
+#undef VERSION