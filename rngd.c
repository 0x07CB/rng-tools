/*
 * rngd.c -- Random Number Generator daemon
 *
 * rngd reads data from a hardware random number generator, verifies it
 * looks like random data, and adds it to /dev/random's entropy store.
 * 
 * In theory, this should allow you to read very quickly from
 * /dev/random; rngd also adds bytes to the entropy store periodically
 * when it's full, which makes predicting the entropy store's contents
 * harder.
 *
 * Copyright (C) 2001 Philipp Rumpf
 *
 * This program is free software; you can redistribute it and/or modify
 * it under the terms of the GNU General Public License as published by
 * the Free Software Foundation; either version 2 of the License, or
 * (at your option) any later version.
 * 
 * This program is distributed in the hope that it will be useful,
 * but WITHOUT ANY WARRANTY; without even the implied warranty of
 * MERCHANTABILITY or FITNESS FOR A PARTICULAR PURPOSE.  See the
 * GNU General Public License for more details.
 *
 * You should have received a copy of the GNU General Public License
 * along with this program; if not, write to the Free Software
 * Foundation, Inc., 59 Temple Place, Suite 330, Boston, MA  02111-1307  USA
 */

#define _GNU_SOURCE

#ifndef HAVE_CONFIG_H
#error Invalid or missing autoconf build environment
#endif

#include "rng-tools-config.h"

#include <sys/fcntl.h>
#include <sys/ioctl.h>
#include <sys/poll.h>
#include <linux/types.h>
#include <linux/random.h>
#include <unistd.h>
#include <stdio.h>
#include <string.h>
#include <stdlib.h>
#include <argp.h>
#include <syslog.h>
#include <sysexits.h>

<<<<<<< HEAD
#ifdef HAVE_FLOCK
#  include <sys/file.h>
#endif
=======
#include "fips.h"
>>>>>>> ea77df19

/*
 * argp stuff
 */


const char *argp_program_version = "rngd " VERSION;
const char *argp_program_bug_address = PACKAGE_BUGREPORT;

static char doc[] = "rngd";

static struct argp_option options[] = {
	{ "foreground",	'f', 0, 0, "Do not fork and become a daemon" },

	{ "background", 'b', 0, 0, "Become a daemon (default)" },

	{ "random-device", 'o', "file", 0,
	  "Kernel device used for random number output (default: /dev/random)" },

	{ "rng-device", 'r', "file", 0,
	  "Kernel device used for random number input (default: /dev/hwrandom)" },

	{ "random-step", 's', "nnn", 0,
	  "Number of bytes written to random-device at a time (default: 64)" },

	{ "timeout", 't', "nnn", 0,
	  "Interval written to random-device when the entropy pool is full, in seconds (default: 60)" },

	{ "pidfile", 'p', "file", 0,
	  "Path to file to write PID to in daemon mode (default: /var/run/rngd.pid)" },

	{ "rng-entropy", 'H', "nnn", 0,
	  "Entropy per bit of the hardware RNG (default: 1), 0 < nnn <= 1" },

	{ 0 },
};

struct arguments {
	char *random_name;
	char *rng_name;
	char *pidfile_name;
	
	int random_step;
	double poll_timeout;

	int daemon;

	double rng_entropy;
};

static struct arguments default_arguments = {
<<<<<<< HEAD
	rng_name:	"/dev/hwrandom",
	random_name:	"/dev/random",
	pidfile_name:	"/var/run/rngd.pid",
	poll_timeout:	60,
	random_step:	64,
	daemon:		1,
	rng_entropy:	1.0,
=======
	.rng_name	= "/dev/hwrandom",
	.random_name	= "/dev/random",
	.poll_timeout	= 60,
	.random_step	= 64,
	.daemon		= 1,
>>>>>>> ea77df19
};

static error_t parse_opt (int key, char *arg, struct argp_state *state)
{
	struct arguments *arguments = state->input;
	
	switch(key) {
	case 'o':
		arguments->random_name = arg;
		break;
	case 'r':
		arguments->rng_name = arg;
		break;
	case 'p':
		arguments->pidfile_name = arg;
		break;
	case 't': {
		float f;
		if (sscanf(arg, "%f", &f) == 0)
			argp_usage(state);
		else
			arguments->poll_timeout = f;
		break;
	}

	case 'f':
		arguments->daemon = 0;
		break;
	case 'b':
		arguments->daemon = 1;
		break;
	case 's':
		if (sscanf(arg, "%i", &arguments->random_step) == 0)
			argp_usage(state);
		break;

	case 'H': {
		float H;
		if ((sscanf(arg, "%f", &H) == 0) || (H <= 0) || (H > 1))
			argp_usage(state);
		else
			arguments->rng_entropy = H;
		break;
	}

	default:
		return ARGP_ERR_UNKNOWN;
	}

	return 0;
}

static struct argp argp = { options, parse_opt, NULL, doc };

/* Logic and contexts */
static fips_ctx_t fipsctx;		/* Context for the FIPS tests */


/*
 * daemon abstraction
 */


static int am_daemon;

#define message(priority,fmt,args...) do { \
	if (am_daemon) { \
		syslog((priority), fmt, ##args); \
	} else { \
		fprintf(stderr, fmt, ##args); \
		fprintf(stderr, "\n"); \
	} \
} while (0)

/* 
 * Write our pid to our pidfile, and lock it
 */
static FILE *daemon_lockfp = NULL;
static int daemon_lockfd;

void get_lock(const char* pidfile_name)
{
    int otherpid = 0;

    if (!daemon_lockfp) {
	    if (((daemon_lockfd = open(pidfile_name, O_RDWR|O_CREAT, 0644)) == -1 )
		|| ((daemon_lockfp = fdopen(daemon_lockfd, "r+"))) == NULL) {
		    message(LOG_DAEMON|LOG_ERR, "can't open or create %s", pidfile_name);
		    exit (EX_USAGE);
    	    }
    }

#ifdef HAVE_FLOCK
    if ( flock(daemon_lockfd, LOCK_EX|LOCK_NB) != 0 ) {
#else
    if ( lockf(fileno(daemon_lockfp), F_TLOCK, 0) != 0 ) {
#endif
    		rewind(daemon_lockfp);
		fscanf(daemon_lockfp, "%d", &otherpid);
		message(LOG_DAEMON|LOG_ERR, "can't lock %s, running daemon's pid may be %d",
		      pidfile_name, otherpid);
		exit (EX_USAGE);
	    }

    fcntl(daemon_lockfd, F_SETFD, 1);

    rewind(daemon_lockfp);
    fprintf(daemon_lockfp, "%d\n", (int) getpid());
    fflush(daemon_lockfp);
    ftruncate(fileno(daemon_lockfp), ftell(daemon_lockfp));
}


<<<<<<< HEAD
/*
 * FIPS test
 */


/*
 * number of bytes required for a FIPS test.
 * do not alter unless you really, I mean
 * REALLY know what you are doing.
 * (and make sure it is an even number)
 */
#define FIPS_THRESHOLD 2500

/* These are the startup tests suggested by the FIPS 140-1 spec section
*  4.11.1 (http://csrc.nist.gov/fips/fips1401.htm)
*  The Monobit, Poker, Runs, and Long Runs tests are implemented below.
*  This test is run at periodic intervals to verify
*  data is sufficiently random. If the tests are failed the RNG module
*  will no longer submit data to the entropy pool, but the tests will
*  continue to run at the given interval. If at a later time the RNG
*  passes all tests it will be re-enabled for the next period.
*   The reason for this is that it is not unlikely that at some time
*  during normal operation one of the tests will fail. This does not
*  necessarily mean the RNG is not operating properly, it is just a
*  statistically rare event. In that case we don't want to forever
*  disable the RNG, we will just leave it disabled for the period of
*  time until the tests are rerun and passed.
*
*  For argument sake I tested /dev/urandom with these tests and it
*  took 142,095 tries before I got a failure, and urandom isn't as
*  random as random :)
*
*  hmh@debian.org: I've added the continuous run test, as per FIPS
*  140-1 4.11.2.
*/

static int poker[16], runs[12], last32;
static int ones, rlength = -1, current_bit, longrun;

/*
 * rng_fips_test_store - store 8 bits of entropy in FIPS
 * 			 internal test data pool
 */
static void rng_fips_test_store (int rng_data)
{
	int j;
	static int last_bit = 0;

	poker[rng_data >> 4]++;
	poker[rng_data & 15]++;

	/* Note in the loop below rlength is always one less than the actual
	   run length. This makes things easier. */
	for (j = 7; j >= 0; j--) {
		ones += current_bit = (rng_data & 1 << j) >> j;
		if (current_bit != last_bit) {
			/* If runlength is 1-6 count it in correct bucket. 0's go in
			   runs[0-5] 1's go in runs[6-11] hence the 6*current_bit below */
			if (rlength < 5) {
				runs[rlength +
				     (6 * current_bit)]++;
			} else {
				runs[5 + (6 * current_bit)]++;
			}

			/* Check if we just failed longrun test */
			if (rlength >= 33)
				longrun = 1;
			rlength = 0;
			/* flip the current run type */
			last_bit = current_bit;
		} else {
			rlength++;
		}
	}
}

/*
 * now that we have some data, run a FIPS test
 */
static int rng_run_fips_test (unsigned char *buf)
{
	int i, j;
	int rng_test = 0;

	for (i=0; i<FIPS_THRESHOLD; i += 4) {
		int new32 = buf[i] | ( buf[i+1] << 8 ) | 
			    ( buf[i+2] << 16 )  | ( buf[i+3] << 24 );
		if (new32 == last32) rng_test |= 16;
		last32 = new32;
		rng_fips_test_store(buf[i]);
		rng_fips_test_store(buf[i+1]);
		rng_fips_test_store(buf[i+2]);
		rng_fips_test_store(buf[i+3]);
	}

	/* add in the last (possibly incomplete) run */
	if (rlength < 5)
		runs[rlength + (6 * current_bit)]++;
	else {
		runs[5 + (6 * current_bit)]++;
		if (rlength >= 33)
			rng_test |= 8;
	}
	
	if (longrun) {
		rng_test |= 8;
		longrun = 0;
	}

	/* Ones test */
	if ((ones >= 10346) || (ones <= 9654))
		rng_test |= 1;
	/* Poker calcs */
	for (i = 0, j = 0; i < 16; i++)
		j += poker[i] * poker[i];
	if ((j >= 1580457) || (j <= 1562821))
		rng_test |= 2;
	if ((runs[0] < 2267) || (runs[0] > 2733) ||
	    (runs[1] < 1079) || (runs[1] > 1421) ||
	    (runs[2] < 502) || (runs[2] > 748) ||
	    (runs[3] < 223) || (runs[3] > 402) ||
	    (runs[4] < 90) || (runs[4] > 223) ||
	    (runs[5] < 90) || (runs[5] > 223) ||
	    (runs[6] < 2267) || (runs[6] > 2733) ||
	    (runs[7] < 1079) || (runs[7] > 1421) ||
	    (runs[8] < 502) || (runs[8] > 748) ||
	    (runs[9] < 223) || (runs[9] > 402) ||
	    (runs[10] < 90) || (runs[10] > 223) ||
	    (runs[11] < 90) || (runs[11] > 223)) {
		rng_test |= 4;
	}
	
	/* finally, clear out FIPS variables for start of next run */
	memset (poker, 0, sizeof (poker));
	memset (runs, 0, sizeof (runs));
	ones = 0;
	rlength = -1;
	current_bit = 0;

	return rng_test;
}
=======
>>>>>>> ea77df19

static void xread(int fd, void *buf, size_t size)
{
	size_t off = 0;
	ssize_t r;

<<<<<<< HEAD
	while (size) {
		r = read(fd, buf + off, size);
		if (r < 0) {
			if ((errno == EAGAIN) || (errno == EINTR)) continue;
			break;
		}
=======
	while (size > 0) {
		do {
			r = read(fd, buf + off, size);
		} while ((r == -1) && (errno == EINTR));
		if (r <= 0)
			break;
>>>>>>> ea77df19
		off += r;
		size -= r;
	}

	if (size) {
		message(LOG_DAEMON|LOG_ERR, "error reading rng device: %s", strerror(errno));
		message(LOG_DAEMON|LOG_ERR, "terminating rngd...");
		exit(EX_OSERR);
	}
}

static void random_add_entropy(int fd, void *buf, size_t size,
			       double rng_entropy)
{
	struct {
		int ent_count;
		int size;
		unsigned char data[size];
	} entropy;

	entropy.ent_count = (int)(rng_entropy * size * 8);
	entropy.size = size;
	memcpy(entropy.data, buf, size);
	
	if (ioctl(fd, RNDADDENTROPY, &entropy) != 0) {
		message(LOG_DAEMON|LOG_ERR, "RNDADDENTROPY failed: %s",
			strerror(errno));
		message(LOG_DAEMON|LOG_ERR, "terminating rngd...");
		exit(EX_OSERR);
	}
}

static void random_sleep(int fd, double poll_timeout)
{
	struct {
		int ent_count;
		int pool_size;
	} pool = { 0, };
	struct pollfd pfd = {
		fd:	fd,
		events:	POLLOUT,
	};

	if (ioctl(fd, RNDGETPOOL, &pool) == 0 &&
	    pool.ent_count/8 < pool.pool_size*4)
		return;
	
	poll(&pfd, 1, 1000.0 * poll_timeout);
}

static void do_loop(int rng_fd, int random_fd, int random_step,
		    double poll_timeout,
		    double rng_entropy)
{
	unsigned char buf[FIPS_RNG_BUFFER_SIZE];
	unsigned char *p;
	int fips;

	for (;;) {
		xread(rng_fd, buf, sizeof buf);

<<<<<<< HEAD
		fips = rng_run_fips_test(buf);
		if (fips) {
			message(LOG_DAEMON|LOG_ERR, "failed fips test: 0x%02x", fips);
=======
		fips = fips_run_rng_test(&fipsctx, buf);

		if (fips) {
			message(LOG_DAEMON|LOG_ERR, "failed fips test\n");
>>>>>>> ea77df19
			sleep(1);
			continue;
		}

		for (p = buf; p + random_step <= &buf[sizeof buf];
		     p += random_step) {
			random_add_entropy(random_fd, p, random_step, rng_entropy);
			random_sleep(random_fd, poll_timeout);
		}
	}
}

<<<<<<< HEAD
static void discard_initial_data(int rng_fd)
=======

/* Initialize entropy source */
static int discard_initial_data(int fd)
>>>>>>> ea77df19
{
	/* Trash 32 bits of what is probably stale (non-random)
	 * initial state from the RNG.  For Intel's, 8 bits would
	 * be enough, but since AMD's generates 32 bits at a time...
	 * 
	 * The kernel drivers should be doing this at device powerup,
	 * but at least up to 2.4.24, it doesn't. */
	unsigned char tempbuf[4];
<<<<<<< HEAD
	xread (rng_fd, tempbuf, sizeof tempbuf);

	/* Bootstrap FIPS test, sacrificing 32 bits of possibly
	 * good random data.  Better this than risk 2500 bytes 
	 * of wastage if the first FIPS test fails. */
	xread (rng_fd, tempbuf, sizeof tempbuf);
	last32 = tempbuf[0] | (tempbuf[1] << 8) | 
		(tempbuf[2] << 16) | (tempbuf[3] << 24);
}

=======
	xread(fd, tempbuf, sizeof tempbuf);

	/* Return 32 bits of bootstrap data */
	xread(fd, tempbuf, sizeof tempbuf);

	return tempbuf[0] | (tempbuf[1] << 8) | 
		(tempbuf[2] << 16) | (tempbuf[3] << 24);
}


>>>>>>> ea77df19
int main(int argc, char **argv)
{
	int rng_fd;
	int random_fd;
	int fd;
	struct arguments *arguments = &default_arguments;

	argp_parse(&argp, argc, argv, 0, 0, arguments);

	/* close useless FDs we might have gotten somehow */
	for(fd = 3; fd < 250; fd++) (void) close(fd);

	rng_fd = open(arguments->rng_name, O_RDONLY);

	if (rng_fd < 0) {
		message(LOG_DAEMON|LOG_ERR, "can't open RNG file %s: %s",
			arguments->rng_name, strerror(errno));
		return EX_USAGE;
	}
	
	random_fd = open(arguments->random_name, O_RDWR);

	if (random_fd < 0) {
		message(LOG_DAEMON|LOG_ERR, "can't open random file %s: %s",
			arguments->random_name, strerror(errno));
		return EX_USAGE;
	}

	if (arguments->daemon) {
		/* check if another rngd is running, create pidfile and lock it */
		get_lock(arguments->pidfile_name);

		if (daemon(0, 0) < 0) {
			message(LOG_DAEMON|LOG_ERR, "can't daemonize: %s",
					strerror(errno));
			return EX_OSERR;
		}

		openlog("rngd", 0, LOG_DAEMON);
		am_daemon = 1;

		/* update pidfile */
		get_lock(arguments->pidfile_name);
	}

<<<<<<< HEAD
	/* At startup, discard the first 4 bytes of random data, to
	 * make sure we are not getting stale data from the hardware RNG.
	 * The kernel driver should do it, but it is buggy */
	discard_initial_data(rng_fd);
=======
	/* Bootstrap FIPS tests */
	fips_init(&fipsctx, discard_initial_data(rng_fd));
>>>>>>> ea77df19

	do_loop(rng_fd, random_fd, arguments->random_step,
		arguments->poll_timeout ? : -1.0,
		arguments->rng_entropy);

	return EX_OK;
}<|MERGE_RESOLUTION|>--- conflicted
+++ resolved
@@ -47,13 +47,11 @@
 #include <syslog.h>
 #include <sysexits.h>
 
-<<<<<<< HEAD
+#include "fips.h"
+
 #ifdef HAVE_FLOCK
 #  include <sys/file.h>
 #endif
-=======
-#include "fips.h"
->>>>>>> ea77df19
 
 /*
  * argp stuff
@@ -105,21 +103,13 @@
 };
 
 static struct arguments default_arguments = {
-<<<<<<< HEAD
-	rng_name:	"/dev/hwrandom",
-	random_name:	"/dev/random",
-	pidfile_name:	"/var/run/rngd.pid",
-	poll_timeout:	60,
-	random_step:	64,
-	daemon:		1,
-	rng_entropy:	1.0,
-=======
 	.rng_name	= "/dev/hwrandom",
 	.random_name	= "/dev/random",
+	.pidfile_name	= "/var/run/rngd.pid",
 	.poll_timeout	= 60,
 	.random_step	= 64,
 	.daemon		= 1,
->>>>>>> ea77df19
+	.rng_entropy	= 1.0,
 };
 
 static error_t parse_opt (int key, char *arg, struct argp_state *state)
@@ -233,172 +223,18 @@
 }
 
 
-<<<<<<< HEAD
-/*
- * FIPS test
- */
-
-
-/*
- * number of bytes required for a FIPS test.
- * do not alter unless you really, I mean
- * REALLY know what you are doing.
- * (and make sure it is an even number)
- */
-#define FIPS_THRESHOLD 2500
-
-/* These are the startup tests suggested by the FIPS 140-1 spec section
-*  4.11.1 (http://csrc.nist.gov/fips/fips1401.htm)
-*  The Monobit, Poker, Runs, and Long Runs tests are implemented below.
-*  This test is run at periodic intervals to verify
-*  data is sufficiently random. If the tests are failed the RNG module
-*  will no longer submit data to the entropy pool, but the tests will
-*  continue to run at the given interval. If at a later time the RNG
-*  passes all tests it will be re-enabled for the next period.
-*   The reason for this is that it is not unlikely that at some time
-*  during normal operation one of the tests will fail. This does not
-*  necessarily mean the RNG is not operating properly, it is just a
-*  statistically rare event. In that case we don't want to forever
-*  disable the RNG, we will just leave it disabled for the period of
-*  time until the tests are rerun and passed.
-*
-*  For argument sake I tested /dev/urandom with these tests and it
-*  took 142,095 tries before I got a failure, and urandom isn't as
-*  random as random :)
-*
-*  hmh@debian.org: I've added the continuous run test, as per FIPS
-*  140-1 4.11.2.
-*/
-
-static int poker[16], runs[12], last32;
-static int ones, rlength = -1, current_bit, longrun;
-
-/*
- * rng_fips_test_store - store 8 bits of entropy in FIPS
- * 			 internal test data pool
- */
-static void rng_fips_test_store (int rng_data)
-{
-	int j;
-	static int last_bit = 0;
-
-	poker[rng_data >> 4]++;
-	poker[rng_data & 15]++;
-
-	/* Note in the loop below rlength is always one less than the actual
-	   run length. This makes things easier. */
-	for (j = 7; j >= 0; j--) {
-		ones += current_bit = (rng_data & 1 << j) >> j;
-		if (current_bit != last_bit) {
-			/* If runlength is 1-6 count it in correct bucket. 0's go in
-			   runs[0-5] 1's go in runs[6-11] hence the 6*current_bit below */
-			if (rlength < 5) {
-				runs[rlength +
-				     (6 * current_bit)]++;
-			} else {
-				runs[5 + (6 * current_bit)]++;
-			}
-
-			/* Check if we just failed longrun test */
-			if (rlength >= 33)
-				longrun = 1;
-			rlength = 0;
-			/* flip the current run type */
-			last_bit = current_bit;
-		} else {
-			rlength++;
-		}
-	}
-}
-
-/*
- * now that we have some data, run a FIPS test
- */
-static int rng_run_fips_test (unsigned char *buf)
-{
-	int i, j;
-	int rng_test = 0;
-
-	for (i=0; i<FIPS_THRESHOLD; i += 4) {
-		int new32 = buf[i] | ( buf[i+1] << 8 ) | 
-			    ( buf[i+2] << 16 )  | ( buf[i+3] << 24 );
-		if (new32 == last32) rng_test |= 16;
-		last32 = new32;
-		rng_fips_test_store(buf[i]);
-		rng_fips_test_store(buf[i+1]);
-		rng_fips_test_store(buf[i+2]);
-		rng_fips_test_store(buf[i+3]);
-	}
-
-	/* add in the last (possibly incomplete) run */
-	if (rlength < 5)
-		runs[rlength + (6 * current_bit)]++;
-	else {
-		runs[5 + (6 * current_bit)]++;
-		if (rlength >= 33)
-			rng_test |= 8;
-	}
-	
-	if (longrun) {
-		rng_test |= 8;
-		longrun = 0;
-	}
-
-	/* Ones test */
-	if ((ones >= 10346) || (ones <= 9654))
-		rng_test |= 1;
-	/* Poker calcs */
-	for (i = 0, j = 0; i < 16; i++)
-		j += poker[i] * poker[i];
-	if ((j >= 1580457) || (j <= 1562821))
-		rng_test |= 2;
-	if ((runs[0] < 2267) || (runs[0] > 2733) ||
-	    (runs[1] < 1079) || (runs[1] > 1421) ||
-	    (runs[2] < 502) || (runs[2] > 748) ||
-	    (runs[3] < 223) || (runs[3] > 402) ||
-	    (runs[4] < 90) || (runs[4] > 223) ||
-	    (runs[5] < 90) || (runs[5] > 223) ||
-	    (runs[6] < 2267) || (runs[6] > 2733) ||
-	    (runs[7] < 1079) || (runs[7] > 1421) ||
-	    (runs[8] < 502) || (runs[8] > 748) ||
-	    (runs[9] < 223) || (runs[9] > 402) ||
-	    (runs[10] < 90) || (runs[10] > 223) ||
-	    (runs[11] < 90) || (runs[11] > 223)) {
-		rng_test |= 4;
-	}
-	
-	/* finally, clear out FIPS variables for start of next run */
-	memset (poker, 0, sizeof (poker));
-	memset (runs, 0, sizeof (runs));
-	ones = 0;
-	rlength = -1;
-	current_bit = 0;
-
-	return rng_test;
-}
-=======
->>>>>>> ea77df19
 
 static void xread(int fd, void *buf, size_t size)
 {
 	size_t off = 0;
 	ssize_t r;
 
-<<<<<<< HEAD
-	while (size) {
-		r = read(fd, buf + off, size);
-		if (r < 0) {
-			if ((errno == EAGAIN) || (errno == EINTR)) continue;
-			break;
-		}
-=======
 	while (size > 0) {
 		do {
 			r = read(fd, buf + off, size);
-		} while ((r == -1) && (errno == EINTR));
-		if (r <= 0)
+		} while ((r == -1) && ((errno == EINTR) || (errno == EAGAIN)));
+		if (r < 0)
 			break;
->>>>>>> ea77df19
 		off += r;
 		size -= r;
 	}
@@ -460,16 +296,10 @@
 	for (;;) {
 		xread(rng_fd, buf, sizeof buf);
 
-<<<<<<< HEAD
-		fips = rng_run_fips_test(buf);
-		if (fips) {
-			message(LOG_DAEMON|LOG_ERR, "failed fips test: 0x%02x", fips);
-=======
 		fips = fips_run_rng_test(&fipsctx, buf);
 
 		if (fips) {
 			message(LOG_DAEMON|LOG_ERR, "failed fips test\n");
->>>>>>> ea77df19
 			sleep(1);
 			continue;
 		}
@@ -482,13 +312,8 @@
 	}
 }
 
-<<<<<<< HEAD
-static void discard_initial_data(int rng_fd)
-=======
-
 /* Initialize entropy source */
 static int discard_initial_data(int fd)
->>>>>>> ea77df19
 {
 	/* Trash 32 bits of what is probably stale (non-random)
 	 * initial state from the RNG.  For Intel's, 8 bits would
@@ -497,18 +322,6 @@
 	 * The kernel drivers should be doing this at device powerup,
 	 * but at least up to 2.4.24, it doesn't. */
 	unsigned char tempbuf[4];
-<<<<<<< HEAD
-	xread (rng_fd, tempbuf, sizeof tempbuf);
-
-	/* Bootstrap FIPS test, sacrificing 32 bits of possibly
-	 * good random data.  Better this than risk 2500 bytes 
-	 * of wastage if the first FIPS test fails. */
-	xread (rng_fd, tempbuf, sizeof tempbuf);
-	last32 = tempbuf[0] | (tempbuf[1] << 8) | 
-		(tempbuf[2] << 16) | (tempbuf[3] << 24);
-}
-
-=======
 	xread(fd, tempbuf, sizeof tempbuf);
 
 	/* Return 32 bits of bootstrap data */
@@ -519,7 +332,6 @@
 }
 
 
->>>>>>> ea77df19
 int main(int argc, char **argv)
 {
 	int rng_fd;
@@ -565,15 +377,8 @@
 		get_lock(arguments->pidfile_name);
 	}
 
-<<<<<<< HEAD
-	/* At startup, discard the first 4 bytes of random data, to
-	 * make sure we are not getting stale data from the hardware RNG.
-	 * The kernel driver should do it, but it is buggy */
-	discard_initial_data(rng_fd);
-=======
 	/* Bootstrap FIPS tests */
 	fips_init(&fipsctx, discard_initial_data(rng_fd));
->>>>>>> ea77df19
 
 	do_loop(rng_fd, random_fd, arguments->random_step,
 		arguments->poll_timeout ? : -1.0,
